/*
 * Copyright 2018 Anton Tananaev (anton@traccar.org)
 *
 * Licensed under the Apache License, Version 2.0 (the "License");
 * you may not use this file except in compliance with the License.
 * You may obtain a copy of the License at
 *
 *     http://www.apache.org/licenses/LICENSE-2.0
 *
 * Unless required by applicable law or agreed to in writing, software
 * distributed under the License is distributed on an "AS IS" BASIS,
 * WITHOUT WARRANTIES OR CONDITIONS OF ANY KIND, either express or implied.
 * See the License for the specific language governing permissions and
 * limitations under the License.
 */
package org.traccar.protocol;

import io.netty.channel.Channel;
import org.traccar.BaseProtocolDecoder;
import org.traccar.DeviceSession;
import org.traccar.NetworkMessage;
import org.traccar.Protocol;
import org.traccar.helper.Parser;
import org.traccar.helper.PatternBuilder;
import org.traccar.model.CellTower;
import org.traccar.model.Network;
import org.traccar.model.Position;

import java.net.SocketAddress;
import java.text.SimpleDateFormat;
import java.util.Date;
import java.util.regex.Pattern;

public class Pt60ProtocolDecoder extends BaseProtocolDecoder {

    public Pt60ProtocolDecoder(Protocol protocol) {
        super(protocol);
    }

    public static final int MSG_G_TRACK = 6;
    public static final int MSG_G_STEP_COUNT = 13;
    public static final int MSG_G_HEART_RATE = 14;

    public static final int MSG_B_POSITION = 1;

    private static final Pattern PATTERN = new PatternBuilder()
            .expression("@(.)#@[,|]")            // header
            .number("V?dd[,|]")                  // protocol version
            .number("(d+)[,|]")                  // type
            .number("(d+)[,|]")                  // imei
            .number("d+[,|]")                    // imsi
            .groupBegin()
            .expression("[^,|]+[,|]").optional() // firmware version
            .number("[01][,|]")                  // state
            .number("d+[,|]")                    // battery
            .groupEnd("?")
            .number("(dddd)(dd)(dd)")            // date (yyyymmdd)
            .number("(dd)(dd)(dd)[,|]")          // time (hhmmss)
            .expression("(.*)")                  // data
            .expression("[,|]")
            .compile();

    private void sendResponse(Channel channel, SocketAddress remoteAddress, String format, int type, String imei) {
        if (channel != null) {
            String message;
            String time = new SimpleDateFormat("yyyyMMddHHmmss").format(new Date());
            if (format.equals("G")) {
                message = String.format("@G#@,V01,38,%s,@R#@", time);
            } else {
                message = String.format("@B#@|01|%03d|%s|0|%s|@E#@", type + 1, imei, time);
            }
            channel.writeAndFlush(new NetworkMessage(message, remoteAddress));
        }
    }

    @Override
    protected Object decode(
            Channel channel, SocketAddress remoteAddress, Object msg) throws Exception {

        Parser parser = new Parser(PATTERN, (String) msg);
        if (!parser.matches()) {
            return null;
        }

        String format = parser.next();
        int type = parser.nextInt();
        String imei = parser.next();

        DeviceSession deviceSession = getDeviceSession(channel, remoteAddress, imei);
        if (deviceSession == null) {
            return null;
        }

        sendResponse(channel, remoteAddress, format, type, imei);

        if (format.equals("G")) {

            if (type != MSG_G_TRACK && type != MSG_G_STEP_COUNT && type != MSG_G_HEART_RATE) {
                return null;
            }

            Position position = new Position(getProtocolName());
            position.setDeviceId(deviceSession.getDeviceId());
            position.setDeviceTime(parser.nextDateTime());

            String[] values = parser.next().split(",");

            if (type == MSG_G_TRACK) {

                position.setValid(true);
                position.setFixTime(position.getDeviceTime());

                String[] coordinates = values[0].split(";");
                position.setLatitude(Double.parseDouble(coordinates[0]));
                position.setLongitude(Double.parseDouble(coordinates[1]));

            } else {
<<<<<<< HEAD

                getLastLocation(position, position.getDeviceTime());

                switch (type) {
                    case MSG_G_STEP_COUNT:
                        position.set(Position.KEY_STEPS, Integer.parseInt(values[0]));
                        break;
                    case MSG_G_HEART_RATE:
                        position.set(Position.KEY_HEART_RATE, Integer.parseInt(values[0]));
                        position.set(Position.KEY_BATTERY, Integer.parseInt(values[1]));
                        break;
                    default:
                        break;
                }

            }

=======

                getLastLocation(position, position.getDeviceTime());

                switch (type) {
                    case MSG_G_STEP_COUNT:
                        position.set(Position.KEY_STEPS, Integer.parseInt(values[0]));
                        break;
                    case MSG_G_HEART_RATE:
                        position.set(Position.KEY_HEART_RATE, Integer.parseInt(values[0]));
                        position.set(Position.KEY_BATTERY, Integer.parseInt(values[1]));
                        break;
                    default:
                        break;
                }

            }

>>>>>>> 56d33dbe
            return position;

        } else {

            if (type != MSG_B_POSITION) {
                return null;
            }

            Position position = new Position(getProtocolName());
            position.setDeviceId(deviceSession.getDeviceId());
            position.setDeviceTime(parser.nextDateTime());

            String[] values = parser.next().split("\\|");
<<<<<<< HEAD

            position.setValid(true);
            position.setFixTime(position.getDeviceTime());

            position.setLongitude(Double.parseDouble(values[0]));
            position.setLatitude(Double.parseDouble(values[1]));
=======

            if (Integer.parseInt(values[values.length - 1]) == 2) {

                getLastLocation(position, position.getDeviceTime());

                Network network = new Network();

                for (int i = 0; i < values.length - 1; i++) {
                    String[] cellValues = values[i].split(",");
                    CellTower tower = new CellTower();
                    tower.setCellId(Long.parseLong(cellValues[0]));
                    tower.setLocationAreaCode(Integer.parseInt(cellValues[1]));
                    tower.setMobileNetworkCode(Integer.parseInt(cellValues[2]));
                    tower.setMobileCountryCode(Integer.parseInt(cellValues[3]));
                    tower.setSignalStrength(Integer.parseInt(cellValues[4]));
                    network.addCellTower(tower);
                }

                position.setNetwork(network);


            } else {

                position.setValid(true);
                position.setFixTime(position.getDeviceTime());

                position.setLatitude(Double.parseDouble(values[0]));
                position.setLongitude(Double.parseDouble(values[1]));

            }
>>>>>>> 56d33dbe

            return position;

        }
    }

}<|MERGE_RESOLUTION|>--- conflicted
+++ resolved
@@ -115,7 +115,6 @@
                 position.setLongitude(Double.parseDouble(coordinates[1]));
 
             } else {
-<<<<<<< HEAD
 
                 getLastLocation(position, position.getDeviceTime());
 
@@ -133,25 +132,6 @@
 
             }
 
-=======
-
-                getLastLocation(position, position.getDeviceTime());
-
-                switch (type) {
-                    case MSG_G_STEP_COUNT:
-                        position.set(Position.KEY_STEPS, Integer.parseInt(values[0]));
-                        break;
-                    case MSG_G_HEART_RATE:
-                        position.set(Position.KEY_HEART_RATE, Integer.parseInt(values[0]));
-                        position.set(Position.KEY_BATTERY, Integer.parseInt(values[1]));
-                        break;
-                    default:
-                        break;
-                }
-
-            }
-
->>>>>>> 56d33dbe
             return position;
 
         } else {
@@ -165,14 +145,6 @@
             position.setDeviceTime(parser.nextDateTime());
 
             String[] values = parser.next().split("\\|");
-<<<<<<< HEAD
-
-            position.setValid(true);
-            position.setFixTime(position.getDeviceTime());
-
-            position.setLongitude(Double.parseDouble(values[0]));
-            position.setLatitude(Double.parseDouble(values[1]));
-=======
 
             if (Integer.parseInt(values[values.length - 1]) == 2) {
 
@@ -203,7 +175,6 @@
                 position.setLongitude(Double.parseDouble(values[1]));
 
             }
->>>>>>> 56d33dbe
 
             return position;
 
